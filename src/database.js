--- conflicted
+++ resolved
@@ -728,21 +728,13 @@
         searchQuery = ' WHERE' + searchOptions.join(' AND');
     }
     getSearchSortQuery(sort, (sortQuery) => {
-<<<<<<< HEAD
-        var sortQuery = sortQuery || 'listedTimestamp DESC';
-        var sql;
-        if (lastBookId) {
-            sql = `
-                SELECT * FROM (
-                    SELECT
-                        bookId, title, author, departmentId, Department.name AS department, courseNumber,
-                        price, conditionId, imageUrl, ISBN10, ISBN13,
-                        ROW_NUMBER () OVER (ORDER BY ${sortQuery}) AS index
-                    FROM Book
-                    JOIN Department ON Book.departmentId = Department.id
-                    ${searchQuery}
-                ) search1 WHERE index > (
-                    SELECT index FROM (
+        getMeta('Books per query', (booksPerQuery) => {
+            booksPerQuery = parseInt(booksPerQuery);
+            sortQuery = sortQuery || 'listedTimestamp DESC';
+            var sql;
+            if (lastBookId) {
+                sql = `
+                    SELECT * FROM (
                         SELECT
                             bookId, title, author, departmentId, Department.name AS department, courseNumber,
                             price, conditionId, imageUrl, ISBN10, ISBN13,
@@ -750,40 +742,33 @@
                         FROM Book
                         JOIN Department ON Book.departmentId = Department.id
                         ${searchQuery}
-                    ) search2 WHERE bookId = ?
-                ) LIMIT ?;`;
-            params.push(lastBookId);
-            params.push(booksPerQuery);
-        } else {
-            sql = `
-            SELECT
-                bookId, title, author, departmentId, Department.name AS department, courseNumber,
-                price, conditionId, imageUrl, ISBN10, ISBN13,
-                ROW_NUMBER () OVER (ORDER BY ${sortQuery}) AS index
-            FROM Book
-            JOIN Department ON Book.departmentId = Department.id
-            ${searchQuery} LIMIT ?;`;
-            params.push(booksPerQuery);
-        }
-        mainDB.execute(sql, params, (rows) => {
-            if (callback) callback(rows);
-=======
-        getMeta('Books per query', (booksPerQuery) => {
-            booksPerQuery = parseInt(booksPerQuery);
-            sortQuery = sortQuery || 'listedTimestamp DESC';
-            var sql = `
-                SELECT
-                    bookId, title, author, departmentId, Department.name AS department, courseNumber,
-                    price, conditionId, imageUrl, ISBN10, ISBN13
-                FROM Book
-                JOIN Department ON Book.departmentId = Department.id
-                ${searchQuery} ORDER BY ${sortQuery} LIMIT ?;`;
-            // Limit the number of books queried
-            params.push(booksPerQuery);
+                    ) search1 WHERE index > (
+                        SELECT index FROM (
+                            SELECT
+                                bookId, title, author, departmentId, Department.name AS department, courseNumber,
+                                price, conditionId, imageUrl, ISBN10, ISBN13,
+                                ROW_NUMBER () OVER (ORDER BY ${sortQuery}) AS index
+                            FROM Book
+                            JOIN Department ON Book.departmentId = Department.id
+                            ${searchQuery}
+                        ) search2 WHERE bookId = ?
+                    ) LIMIT ?;`;
+                params.push(lastBookId);
+                params.push(booksPerQuery);
+            } else {
+                sql = `
+                    SELECT
+                        bookId, title, author, departmentId, Department.name AS department, courseNumber,
+                        price, conditionId, imageUrl, ISBN10, ISBN13,
+                        ROW_NUMBER () OVER (ORDER BY ${sortQuery}) AS index
+                    FROM Book
+                    JOIN Department ON Book.departmentId = Department.id
+                    ${searchQuery} LIMIT ?;`;
+                params.push(booksPerQuery);
+            }
             mainDB.execute(sql, params, (rows) => {
                 if (callback) callback(rows);
             });
->>>>>>> df72b846
         });
     });
 }
